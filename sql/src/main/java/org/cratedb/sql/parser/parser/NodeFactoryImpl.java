--- conflicted
+++ resolved
@@ -1,698 +1,689 @@
-/**
- * Copyright 2011-2013 Akiban Technologies, Inc.
- * 
- * Licensed under the Apache License, Version 2.0 (the "License");
- * you may not use this file except in compliance with the License.
- * You may obtain a copy of the License at
- * 
- *     http://www.apache.org/licenses/LICENSE-2.0
- * 
- * Unless required by applicable law or agreed to in writing, software
- * distributed under the License is distributed on an "AS IS" BASIS,
- * WITHOUT WARRANTIES OR CONDITIONS OF ANY KIND, either express or implied.
- * See the License for the specific language governing permissions and
- * limitations under the License.
- */
-
-/* The original from which this derives bore the following: */
-
-/*
-
-   Derby - Class org.apache.derby.impl.sql.compile.NodeFactoryImpl
-
-   Licensed to the Apache Software Foundation (ASF) under one or more
-   contributor license agreements.  See the NOTICE file distributed with
-   this work for additional information regarding copyright ownership.
-   The ASF licenses this file to you under the Apache License, Version 2.0
-   (the "License"); you may not use this file except in compliance with
-   the License.  You may obtain a copy of the License at
-
-      http://www.apache.org/licenses/LICENSE-2.0
-
-   Unless required by applicable law or agreed to in writing, software
-   distributed under the License is distributed on an "AS IS" BASIS,
-   WITHOUT WARRANTIES OR CONDITIONS OF ANY KIND, either express or implied.
-   See the License for the specific language governing permissions and
-   limitations under the License.
-
- */
-
-package org.cratedb.sql.parser.parser;
-
-import org.cratedb.sql.parser.StandardException;
-
-/**
-    Create new parser AST nodes.
-    <p>
-    There is one of these per parser context, possibly wrapped for higher-level uses.
- */
-
-public final class NodeFactoryImpl extends NodeFactory
-{
-    private static class ClassInfo {
-        Class clazz;
-
-        ClassInfo(Class clazz) {
-            this.clazz = clazz;
-        }
-
-        // TODO: The Derby version optimized this by caching the
-        // Method. Is that still necessary?
-        Object getNewInstance() throws InstantiationException, IllegalAccessException {
-            return clazz.newInstance();
-        }
-    }
-
-    private final ClassInfo[] nodeCi = new ClassInfo[NodeTypes.FINAL_VALUE+1];
-
-    /**
-     * Get a node that takes no initializer arguments.
-     *
-     * @param nodeType Identifier for the type of node.
-     * @param pc A SQLParserContext
-     *
-     * @return A new QueryTree node.
-     *
-     * @exception StandardException Thrown on error.
-     */
-    public QueryTreeNode getNode(int nodeType, SQLParserContext pc)
-            throws StandardException {
-
-        ClassInfo ci = nodeCi[nodeType];
-
-        Class nodeClass = null;
-        if (ci == null) {
-            String nodeName = nodeName(nodeType);
-
-            try {
-                nodeClass = Class.forName(nodeName);
-            }
-            catch (ClassNotFoundException cnfe) {
-                throw new StandardException(cnfe);
-            }
-
-            ci = new ClassInfo(nodeClass);
-            nodeCi[nodeType] = ci;
-        }
-
-        QueryTreeNode retval = null;
-
-        try {
-            retval = (QueryTreeNode)ci.getNewInstance();
-        }
-        catch (Exception iae) {
-            throw new StandardException(iae);
-        }
-
-        retval.setParserContext(pc);
-        retval.setNodeType(nodeType);
-
-        return retval;
-    }
-
-    /**
-     * Translate a node type from NodeTypes to a class name
-     *
-     * @param nodeType A node type identifier from NodeTypes
-     *
-     * @exception StandardException Thrown on error
-     */
-    protected String nodeName(int nodeType) throws StandardException {
-        switch (nodeType) {
-        case NodeTypes.CURRENT_ROW_LOCATION_NODE:
-            return NodeNames.CURRENT_ROW_LOCATION_NODE_NAME;
-
-        case NodeTypes.GROUP_BY_LIST:
-            return NodeNames.GROUP_BY_LIST_NAME;
-
-        case NodeTypes.ORDER_BY_LIST:
-            return NodeNames.ORDER_BY_LIST_NAME;
-
-        case NodeTypes.PREDICATE_LIST:
-            return NodeNames.PREDICATE_LIST_NAME;
-
-        case NodeTypes.RESULT_COLUMN_LIST:
-            return NodeNames.RESULT_COLUMN_LIST_NAME;
-
-        case NodeTypes.SUBQUERY_LIST:
-            return NodeNames.SUBQUERY_LIST_NAME;
-
-        case NodeTypes.TABLE_ELEMENT_LIST:
-            return NodeNames.TABLE_ELEMENT_LIST_NAME;
-
-        case NodeTypes.UNTYPED_NULL_CONSTANT_NODE:
-            return NodeNames.UNTYPED_NULL_CONSTANT_NODE_NAME;
-
-        case NodeTypes.TABLE_ELEMENT_NODE:
-            return NodeNames.TABLE_ELEMENT_NODE_NAME;
-
-        case NodeTypes.VALUE_NODE_LIST:
-            return NodeNames.VALUE_NODE_LIST_NAME;
-
-        case NodeTypes.ALL_RESULT_COLUMN:
-            return NodeNames.ALL_RESULT_COLUMN_NAME;
-
-        case NodeTypes.GET_CURRENT_CONNECTION_NODE:
-            return NodeNames.GET_CURRENT_CONNECTION_NODE_NAME;
-
-        case NodeTypes.NOP_STATEMENT_NODE:
-            return NodeNames.NOP_STATEMENT_NODE_NAME;
-
-        case NodeTypes.SET_TRANSACTION_ACCESS_NODE:
-            return NodeNames.SET_TRANSACTION_ACCESS_NODE_NAME;
-
-        case NodeTypes.SET_TRANSACTION_ISOLATION_NODE:
-            return NodeNames.SET_TRANSACTION_ISOLATION_NODE_NAME;
-
-        case NodeTypes.CHAR_LENGTH_OPERATOR_NODE:
-            return NodeNames.LENGTH_OPERATOR_NODE_NAME;
-
-            // ISNOTNULL compressed into ISNULL
-        case NodeTypes.IS_NOT_NULL_NODE:
-        case NodeTypes.IS_NULL_NODE:
-            return NodeNames.IS_NULL_NODE_NAME;
-
-        case NodeTypes.NOT_NODE:
-            return NodeNames.NOT_NODE_NAME;
-
-        case NodeTypes.SET_CONFIGURATION_NODE:
-            return NodeNames.SET_CONFIGURATION_NODE_NAME;
-
-        case NodeTypes.SQL_TO_JAVA_VALUE_NODE:
-            return NodeNames.SQL_TO_JAVA_VALUE_NODE_NAME;
-
-        case NodeTypes.TABLE_NAME:
-            return NodeNames.TABLE_NAME_NAME;
-
-        case NodeTypes.GROUP_BY_COLUMN:
-            return NodeNames.GROUP_BY_COLUMN_NAME;
-
-        case NodeTypes.JAVA_TO_SQL_VALUE_NODE:
-            return NodeNames.JAVA_TO_SQL_VALUE_NODE_NAME;
-
-        case NodeTypes.FROM_LIST:
-            return NodeNames.FROM_LIST_NAME;
-
-        case NodeTypes.BOOLEAN_CONSTANT_NODE:
-            return NodeNames.BOOLEAN_CONSTANT_NODE_NAME;
-
-        case NodeTypes.AND_NODE:
-            return NodeNames.AND_NODE_NAME;
-        
-        case NodeTypes.TRIM_OPERATOR_NODE:
-            return NodeNames.TRIM_OPERATOR_NODE_NAME;
-            
-        case NodeTypes.BINARY_EQUALS_OPERATOR_NODE:
-        case NodeTypes.BINARY_GREATER_EQUALS_OPERATOR_NODE:
-        case NodeTypes.BINARY_GREATER_THAN_OPERATOR_NODE:
-        case NodeTypes.BINARY_LESS_EQUALS_OPERATOR_NODE:
-        case NodeTypes.BINARY_LESS_THAN_OPERATOR_NODE:
-        case NodeTypes.BINARY_NOT_EQUALS_OPERATOR_NODE:
-            return NodeNames.BINARY_RELATIONAL_OPERATOR_NODE_NAME;
-
-        case NodeTypes.BINARY_DIV_OPERATOR_NODE:
-        case NodeTypes.BINARY_MINUS_OPERATOR_NODE:
-        case NodeTypes.BINARY_PLUS_OPERATOR_NODE:
-        case NodeTypes.BINARY_TIMES_OPERATOR_NODE:
-        case NodeTypes.BINARY_DIVIDE_OPERATOR_NODE:
-        case NodeTypes.MOD_OPERATOR_NODE:
-            return NodeNames.BINARY_ARITHMETIC_OPERATOR_NODE_NAME;
-
-        case NodeTypes.COALESCE_FUNCTION_NODE:
-            return NodeNames.COALESCE_FUNCTION_NODE_NAME;
-
-        case NodeTypes.CONCATENATION_OPERATOR_NODE:
-            return NodeNames.CONCATENATION_OPERATOR_NODE_NAME;
-
-        case NodeTypes.LIKE_OPERATOR_NODE:
-            return NodeNames.LIKE_OPERATOR_NODE_NAME;
-
-        case NodeTypes.OR_NODE:
-            return NodeNames.OR_NODE_NAME;
-
-        case NodeTypes.BETWEEN_OPERATOR_NODE:
-            return NodeNames.BETWEEN_OPERATOR_NODE_NAME;
-
-        case NodeTypes.CONDITIONAL_NODE:
-            return NodeNames.CONDITIONAL_NODE_NAME;
-
-        case NodeTypes.IN_LIST_OPERATOR_NODE:
-            return NodeNames.IN_LIST_OPERATOR_NODE_NAME;
-
-        case NodeTypes.BIT_CONSTANT_NODE:
-            return NodeNames.BIT_CONSTANT_NODE_NAME;
-
-        case NodeTypes.LONGVARBIT_CONSTANT_NODE:
-        case NodeTypes.VARBIT_CONSTANT_NODE:
-        case NodeTypes.BLOB_CONSTANT_NODE:
-            return NodeNames.VARBIT_CONSTANT_NODE_NAME;
-
-        case NodeTypes.CAST_NODE:
-            return NodeNames.CAST_NODE_NAME;
-
-        case NodeTypes.CHAR_CONSTANT_NODE:
-        case NodeTypes.LONGVARCHAR_CONSTANT_NODE:
-        case NodeTypes.VARCHAR_CONSTANT_NODE:
-        case NodeTypes.CLOB_CONSTANT_NODE:
-            return NodeNames.CHAR_CONSTANT_NODE_NAME;
-
-        case NodeTypes.XML_CONSTANT_NODE:
-            return NodeNames.XML_CONSTANT_NODE_NAME;
-
-        case NodeTypes.COLUMN_REFERENCE:
-            return NodeNames.COLUMN_REFERENCE_NAME;
-
-        case NodeTypes.DROP_INDEX_NODE:
-            return NodeNames.DROP_INDEX_NODE_NAME;
-
-        case NodeTypes.UNARY_BITNOT_OPERATOR_NODE:
-            return NodeNames.UNARY_BIT_OPERATOR_NODE_NAME;
-
-        case NodeTypes.DROP_TRIGGER_NODE:
-            return NodeNames.DROP_TRIGGER_NODE_NAME;
-
-        case NodeTypes.BINARY_BIT_OPERATOR_NODE:
-            return NodeNames.BINARY_BIT_OPERATOR_NODE_NAME;
-
-        case NodeTypes.TINYINT_CONSTANT_NODE:
-        case NodeTypes.SMALLINT_CONSTANT_NODE:
-        case NodeTypes.INT_CONSTANT_NODE:
-        case NodeTypes.LONGINT_CONSTANT_NODE:
-        case NodeTypes.DECIMAL_CONSTANT_NODE:
-        case NodeTypes.DOUBLE_CONSTANT_NODE:
-        case NodeTypes.FLOAT_CONSTANT_NODE:
-            return NodeNames.NUMERIC_CONSTANT_NODE_NAME;
-
-        case NodeTypes.USERTYPE_CONSTANT_NODE:
-            return NodeNames.USERTYPE_CONSTANT_NODE_NAME;
-
-        case NodeTypes.PREDICATE:
-            return NodeNames.PREDICATE_NAME;
-
-        case NodeTypes.RESULT_COLUMN:
-            return NodeNames.RESULT_COLUMN_NAME;
-
-        case NodeTypes.SET_ROLE_NODE:
-            return NodeNames.SET_ROLE_NODE_NAME;
-
-        case NodeTypes.SET_SCHEMA_NODE:
-            return NodeNames.SET_SCHEMA_NODE_NAME;
-
-        case NodeTypes.SIMPLE_STRING_OPERATOR_NODE:
-            return NodeNames.SIMPLE_STRING_OPERATOR_NODE_NAME;
-
-        case NodeTypes.STATIC_CLASS_FIELD_REFERENCE_NODE:
-            return NodeNames.STATIC_CLASS_FIELD_REFERENCE_NODE_NAME;
-
-        case NodeTypes.STATIC_METHOD_CALL_NODE:
-            return NodeNames.STATIC_METHOD_CALL_NODE_NAME;
-
-        case NodeTypes.EXTRACT_OPERATOR_NODE:
-            return NodeNames.EXTRACT_OPERATOR_NODE_NAME;
-
-        case NodeTypes.PARAMETER_NODE:
-            return NodeNames.PARAMETER_NODE_NAME;
-
-        case NodeTypes.DROP_SCHEMA_NODE:
-            return NodeNames.DROP_SCHEMA_NODE_NAME;
-
-        case NodeTypes.DROP_ROLE_NODE:
-            return NodeNames.DROP_ROLE_NODE_NAME;
-
-        case NodeTypes.DROP_TABLE_NODE:
-            return NodeNames.DROP_TABLE_NODE_NAME;
-
-        case NodeTypes.DROP_VIEW_NODE:
-            return NodeNames.DROP_VIEW_NODE_NAME;
-
-        case NodeTypes.DROP_GROUP_NODE:
-            return NodeNames.DROP_GROUP_NODE_NAME;
-            
-        case NodeTypes.GROUP_CONCAT_NODE:
-            return NodeNames.GROUP_CONCAT_NODE_NAME;
-
-        case NodeTypes.SUBQUERY_NODE:
-            return NodeNames.SUBQUERY_NODE_NAME;
-
-        case NodeTypes.BASE_COLUMN_NODE:
-            return NodeNames.BASE_COLUMN_NODE_NAME;
-
-        case NodeTypes.CALL_STATEMENT_NODE:
-            return NodeNames.CALL_STATEMENT_NODE_NAME;
-
-        case NodeTypes.MODIFY_COLUMN_DEFAULT_NODE:
-        case NodeTypes.MODIFY_COLUMN_TYPE_NODE:
-        case NodeTypes.MODIFY_COLUMN_CONSTRAINT_NODE:
-        case NodeTypes.MODIFY_COLUMN_CONSTRAINT_NOT_NULL_NODE:
-        case NodeTypes.DROP_COLUMN_NODE:
-            return NodeNames.MODIFY_COLUMN_NODE_NAME;
-
-        case NodeTypes.NON_STATIC_METHOD_CALL_NODE:
-            return NodeNames.NON_STATIC_METHOD_CALL_NODE_NAME;
-
-        case NodeTypes.CURRENT_OF_NODE:
-            return NodeNames.CURRENT_OF_NODE_NAME;
-
-        case NodeTypes.DEFAULT_NODE:
-            return NodeNames.DEFAULT_NODE_NAME;
-
-        case NodeTypes.DELETE_NODE:
-            return NodeNames.DELETE_NODE_NAME;
-
-        case NodeTypes.UPDATE_NODE:
-            return NodeNames.UPDATE_NODE_NAME;
-
-        case NodeTypes.ORDER_BY_COLUMN:
-            return NodeNames.ORDER_BY_COLUMN_NAME;
-
-        case NodeTypes.ROW_RESULT_SET_NODE:
-            return NodeNames.ROW_RESULT_SET_NODE_NAME;
-
-        case NodeTypes.VIRTUAL_COLUMN_NODE:
-            return NodeNames.VIRTUAL_COLUMN_NODE_NAME;
-
-        case NodeTypes.CURRENT_DATETIME_OPERATOR_NODE:
-            return NodeNames.CURRENT_DATETIME_OPERATOR_NODE_NAME;
-
-        case NodeTypes.USER_NODE:
-        case NodeTypes.CURRENT_USER_NODE:
-        case NodeTypes.SESSION_USER_NODE:
-        case NodeTypes.SYSTEM_USER_NODE:
-        case NodeTypes.CURRENT_ISOLATION_NODE:
-        case NodeTypes.IDENTITY_VAL_NODE:
-        case NodeTypes.CURRENT_SCHEMA_NODE:
-        case NodeTypes.CURRENT_ROLE_NODE:
-            return NodeNames.SPECIAL_FUNCTION_NODE_NAME;
-
-        case NodeTypes.IS_NODE:
-            return NodeNames.IS_NODE_NAME;
-
-        case NodeTypes.LOCK_TABLE_NODE:
-            return NodeNames.LOCK_TABLE_NODE_NAME;
-
-        case NodeTypes.ALTER_TABLE_NODE:
-            return NodeNames.ALTER_TABLE_NODE_NAME;
-
-        case NodeTypes.ALTER_SERVER_NODE:
-            return NodeNames.ALTER_SERVER_NODE_NAME;
-            
-        case NodeTypes.AGGREGATE_NODE:
-            return NodeNames.AGGREGATE_NODE_NAME;
-
-        case NodeTypes.COLUMN_DEFINITION_NODE:
-            return NodeNames.COLUMN_DEFINITION_NODE_NAME;
-
-        case NodeTypes.FK_CONSTRAINT_DEFINITION_NODE:
-            return NodeNames.FK_CONSTRAINT_DEFINITION_NODE_NAME;
-
-        case NodeTypes.FROM_VTI:
-            return NodeNames.FROM_VTI_NAME;
-
-        case NodeTypes.MATERIALIZE_RESULT_SET_NODE:
-            return NodeNames.MATERIALIZE_RESULT_SET_NODE_NAME;
-
-        case NodeTypes.NORMALIZE_RESULT_SET_NODE:
-            return NodeNames.NORMALIZE_RESULT_SET_NODE_NAME;
-
-        case NodeTypes.SCROLL_INSENSITIVE_RESULT_SET_NODE:
-            return NodeNames.SCROLL_INSENSITIVE_RESULT_SET_NODE_NAME;
-
-        case NodeTypes.ORDER_BY_NODE:
-            return NodeNames.ORDER_BY_NODE_NAME;
-
-        case NodeTypes.DISTINCT_NODE:
-            return NodeNames.DISTINCT_NODE_NAME;
-
-        case NodeTypes.LOCATE_FUNCTION_NODE:
-        case NodeTypes.SUBSTRING_OPERATOR_NODE:
-        case NodeTypes.TIMESTAMP_ADD_FN_NODE:
-        case NodeTypes.TIMESTAMP_DIFF_FN_NODE:
-            return NodeNames.TERNARY_OPERATOR_NODE_NAME;
-
-        case NodeTypes.SELECT_NODE:
-            return NodeNames.SELECT_NODE_NAME;
-
-        case NodeTypes.CREATE_VIEW_NODE:
-            return NodeNames.CREATE_VIEW_NODE_NAME;
-
-        case NodeTypes.CONSTRAINT_DEFINITION_NODE:
-            return NodeNames.CONSTRAINT_DEFINITION_NODE_NAME;
-
-        case NodeTypes.NEW_INVOCATION_NODE:
-            return NodeNames.NEW_INVOCATION_NODE_NAME;
-
-        case NodeTypes.CREATE_ROLE_NODE:
-            return NodeNames.CREATE_ROLE_NODE_NAME;
-
-        case NodeTypes.CREATE_SCHEMA_NODE:
-            return NodeNames.CREATE_SCHEMA_NODE_NAME;
-
-        case NodeTypes.FROM_BASE_TABLE:
-            return NodeNames.FROM_BASE_TABLE_NAME;
-
-        case NodeTypes.FROM_SUBQUERY:
-            return NodeNames.FROM_SUBQUERY_NAME;
-
-        case NodeTypes.GROUP_BY_NODE:
-            return NodeNames.GROUP_BY_NODE_NAME;
-
-        case NodeTypes.INSERT_NODE:
-            return NodeNames.INSERT_NODE_NAME;
-
-        case NodeTypes.JOIN_NODE:
-            return NodeNames.JOIN_NODE_NAME;
-
-        case NodeTypes.CREATE_TABLE_NODE:
-            return NodeNames.CREATE_TABLE_NODE_NAME;
-
-        case NodeTypes.RENAME_NODE:
-            return NodeNames.RENAME_NODE_NAME;
-
-        case NodeTypes.UNION_NODE:
-            return NodeNames.UNION_NODE_NAME;
-
-        case NodeTypes.INTERSECT_OR_EXCEPT_NODE:
-            return NodeNames.INTERSECT_OR_EXCEPT_NODE_NAME;
-
-        case NodeTypes.CREATE_TRIGGER_NODE:
-            return NodeNames.CREATE_TRIGGER_NODE_NAME;
-
-        case NodeTypes.HALF_OUTER_JOIN_NODE:
-            return NodeNames.HALF_OUTER_JOIN_NODE_NAME;
-
-        case NodeTypes.FULL_OUTER_JOIN_NODE:
-            return NodeNames.FULL_OUTER_JOIN_NODE_NAME;
-
-        case NodeTypes.EXPLICIT_COLLATE_NODE:
-            return NodeNames.EXPLICIT_COLLATE_NODE_NAME;
-
-        case NodeTypes.CREATE_INDEX_NODE:
-            return NodeNames.CREATE_INDEX_NODE_NAME;
-
-        case NodeTypes.CURSOR_NODE:
-            return NodeNames.CURSOR_NODE_NAME;
-
-        case NodeTypes.HASH_TABLE_NODE:
-            return NodeNames.HASH_TABLE_NODE_NAME;
-
-        case NodeTypes.INDEX_TO_BASE_ROW_NODE:
-            return NodeNames.INDEX_TO_BASE_ROW_NODE_NAME;
-
-        case NodeTypes.CREATE_ALIAS_NODE:
-            return NodeNames.CREATE_ALIAS_NODE_NAME;
-
-        case NodeTypes.PROJECT_RESTRICT_NODE:
-            return NodeNames.PROJECT_RESTRICT_NODE_NAME;
-
-        case NodeTypes.SQL_BOOLEAN_CONSTANT_NODE:
-            return NodeNames.SQL_BOOLEAN_CONSTANT_NODE_NAME;
-
-        case NodeTypes.DROP_ALIAS_NODE:
-            return NodeNames.DROP_ALIAS_NODE_NAME;
-
-        case NodeTypes.TEST_CONSTRAINT_NODE:
-            return NodeNames.TEST_CONSTRAINT_NODE_NAME;
-
-        case NodeTypes.ABSOLUTE_OPERATOR_NODE:
-        case NodeTypes.SQRT_OPERATOR_NODE:
-        case NodeTypes.UNARY_PLUS_OPERATOR_NODE:
-        case NodeTypes.UNARY_MINUS_OPERATOR_NODE:
-            return NodeNames.UNARY_ARITHMETIC_OPERATOR_NODE_NAME;
-
-        case NodeTypes.TRANSACTION_CONTROL_NODE:
-            return NodeNames.TRANSACTION_CONTROL_NODE_NAME;
-
-        case NodeTypes.SAVEPOINT_NODE:
-            return NodeNames.SAVEPOINT_NODE_NAME;
-
-        case NodeTypes.UNARY_DATE_TIMESTAMP_OPERATOR_NODE:
-            return NodeNames.UNARY_DATE_TIMESTAMP_OPERATOR_NODE_NAME;
-
-        case NodeTypes.TIMESTAMP_OPERATOR_NODE:
-            return NodeNames.TIMESTAMP_OPERATOR_NODE_NAME;
-
-        case NodeTypes.OCTET_LENGTH_OPERATOR_NODE:
-            return NodeNames.OCTET_LENGTH_OPERATOR_NODE_NAME;
-
-        case NodeTypes.XML_PARSE_OPERATOR_NODE:
-        case NodeTypes.XML_SERIALIZE_OPERATOR_NODE:
-            return NodeNames.XML_UNARY_OPERATOR_NODE_NAME;
-
-        case NodeTypes.XML_EXISTS_OPERATOR_NODE:
-        case NodeTypes.XML_QUERY_OPERATOR_NODE:
-            return NodeNames.XML_BINARY_OPERATOR_NODE_NAME;
-
-        case NodeTypes.GRANT_NODE:
-            return NodeNames.GRANT_NODE_NAME;
-        case NodeTypes.REVOKE_NODE:
-            return NodeNames.REVOKE_NODE_NAME;
-
-        case NodeTypes.GRANT_ROLE_NODE:
-            return NodeNames.GRANT_ROLE_NODE_NAME;
-
-        case NodeTypes.REVOKE_ROLE_NODE:
-            return NodeNames.REVOKE_ROLE_NODE_NAME;
-
-        case NodeTypes.PRIVILEGE_NODE:
-            return NodeNames.PRIVILEGE_NAME;
-
-        case NodeTypes.TABLE_PRIVILEGES_NODE:
-            return NodeNames.TABLE_PRIVILEGES_NAME;
-
-        case NodeTypes.AGGREGATE_WINDOW_FUNCTION_NODE:
-            return NodeNames.AGGREGATE_WINDOW_FUNCTION_NAME;
-
-        case NodeTypes.ROW_NUMBER_FUNCTION_NODE:
-            return NodeNames.ROW_NUMBER_FUNCTION_NAME;
-
-        case NodeTypes.WINDOW_DEFINITION_NODE:
-            return NodeNames.WINDOW_DEFINITION_NAME;
-
-        case NodeTypes.WINDOW_REFERENCE_NODE:
-            return NodeNames.WINDOW_REFERENCE_NAME;
-
-        case NodeTypes.WINDOW_RESULTSET_NODE:
-            return NodeNames.WINDOW_RESULTSET_NODE_NAME;
-
-        case NodeTypes.GENERATION_CLAUSE_NODE:
-            return NodeNames.GENERATION_CLAUSE_NODE_NAME;
- 
-        case NodeTypes.ROW_COUNT_NODE:
-            return NodeNames.ROW_COUNT_NODE_NAME;
-
-        case NodeTypes.CREATE_SEQUENCE_NODE:
-            return NodeNames.CREATE_SEQUENCE_NODE_NAME;
-
-        case NodeTypes.DROP_SEQUENCE_NODE:
-            return NodeNames.DROP_SEQUENCE_NODE_NAME;
-
-        case NodeTypes.NEXT_SEQUENCE_NODE:
-            return NodeNames.NEXT_SEQUENCE_NODE_NAME;
-
-        case NodeTypes.CURRENT_SEQUENCE_NODE:
-            return NodeNames.CURRENT_SEQUENCE_NODE_NAME;
-
-        case NodeTypes.EXPLAIN_STATEMENT_NODE:
-            return NodeNames.EXPLAIN_STATEMENT_NODE_NAME;
-
-        case NodeTypes.COPY_STATEMENT_NODE:
-            return NodeNames.COPY_STATEMENT_NODE_NAME;
-
-        case NodeTypes.INDEX_COLUMN:
-            return NodeNames.INDEX_COLUMN_NAME;
-        
-        case NodeTypes.INDEX_COLUMN_LIST:
-            return NodeNames.INDEX_COLUMN_LIST_NAME;
-
-        case NodeTypes.INDEX_HINT_NODE:
-            return NodeNames.INDEX_HINT_NODE_NAME;
-        
-        case NodeTypes.INDEX_HINT_LIST:
-            return NodeNames.INDEX_HINT_LIST_NAME;
-        
-        case NodeTypes.RIGHT_FN_NODE:
-        case NodeTypes.LEFT_FN_NODE:
-            return NodeNames.LEFT_RIGHT_FUNC_OPERATOR_NODE_NAME;
-
-        case NodeTypes.ROW_CTOR_NODE:
-            return NodeNames.ROW_CTOR_NODE_NAME;
-
-        case NodeTypes.ROWS_RESULT_SET_NODE:
-            return NodeNames.ROWS_RESULT_SET_NODE_NAME;
-            
-        case NodeTypes.AT_DROP_INDEX_NODE:
-            return NodeNames.AT_DROP_INDEX_NODE_NAME;
-            
-        case NodeTypes.AT_ADD_INDEX_NODE:
-            return NodeNames.AT_ADD_INDEX_NODE_NAME;
-
-        case NodeTypes.INDEX_CONSTRAINT_NODE:
-            return NodeNames.INDEX_CONSTRAINT_NAME;
-
-        case NodeTypes.AT_RENAME_NODE:
-            return NodeNames.AT_RENAME_NODE_NAME;
-            
-        case NodeTypes.AT_RENAME_COLUMN_NODE:
-            return NodeNames.AT_RENAME_COLUMN_NODE_NAME;
-
-        case NodeTypes.DECLARE_STATEMENT_NODE:
-            return NodeNames.DECLARE_STATEMENT_NODE_NAME;
-
-        case NodeTypes.FETCH_STATEMENT_NODE:
-            return NodeNames.FETCH_STATEMENT_NODE_NAME;
-
-        case NodeTypes.CLOSE_STATEMENT_NODE:
-            return NodeNames.CLOSE_STATEMENT_NODE_NAME;
-
-        case NodeTypes.PREPARE_STATEMENT_NODE:
-            return NodeNames.PREPARE_STATEMENT_NODE_NAME;
-
-        case NodeTypes.EXECUTE_STATEMENT_NODE:
-            return NodeNames.EXECUTE_STATEMENT_NODE_NAME;
-
-        case NodeTypes.DEALLOCATE_STATEMENT_NODE:
-            return NodeNames.DEALLOCATE_STATEMENT_NODE_NAME;
-
-        case NodeTypes.SIMPLE_CASE_NODE:
-            return NodeNames.SIMPLE_CASE_NODE_NAME;
-
-        case NodeTypes.PARTITION_BY_LIST:
-            return NodeNames.PARTITION_BY_LIST_NAME;
-
-        case NodeTypes.PARTITION_BY_COLUMN:
-            return NodeNames.PARTITION_BY_COLUMN_NAME;
-
-        case NodeTypes.NESTED_COLUMN_REFERENCE:
-            return NodeNames.NESTED_COLUMN_REFERENCE_NAME;
-
-        case NodeTypes.SYSTEM_COLUMN_REFERENCE:
-            return NodeNames.SYSTEM_COLUMN_REFERENCE_NAME;
-        case NodeTypes.GENERIC_PROPERTIES:
-            return NodeNames.GENERIC_PROPERTIES_NAME;
-        case NodeTypes.CREATE_ANALYZER_NODE:
-            return NodeNames.CREATE_ANALYZER_NODE_NAME;
-        case NodeTypes.ANALYZER_ELEMENTS:
-            return NodeNames.ANALYZER_ELEMENTS_NAME;
-<<<<<<< HEAD
-        case NodeTypes.TOKEN_FILTER_NODE:
-            return NodeNames.TOKEN_FILTER_NODE_NAME;
-        case NodeTypes.TOKEN_FILTER_LIST:
-            return NodeNames.TOKEN_FILTER_LIST_NAME;
-        case NodeTypes.CHAR_FILTER_NODE:
-            return NodeNames.CHAR_FILTER_NODE_NAME;
-=======
-        case NodeTypes.TOKENIZER_NODE:
-            return NodeNames.TOKENIZER_NODE_NAME;
-        case NodeTypes.TOKEN_FILTER_LIST:
-            return NodeNames.TOKEN_FILTER_LIST_NAME;
->>>>>>> 20d529bc
-        case NodeTypes.CHAR_FILTER_LIST:
-            return NodeNames.CHAR_FILTER_LIST_NAME;
-        case NodeTypes.NAMED_NODE_WITH_OPTIONAL_PROPERTIES:
-            return NodeNames.NAMED_NODE_WITH_OPTIONAL_PROPERTIES_NAME;
-        default:
-            throw new StandardException("Not implemented");
-        }
-    }
-
-}
+/**
+ * Copyright 2011-2013 Akiban Technologies, Inc.
+ * 
+ * Licensed under the Apache License, Version 2.0 (the "License");
+ * you may not use this file except in compliance with the License.
+ * You may obtain a copy of the License at
+ * 
+ *     http://www.apache.org/licenses/LICENSE-2.0
+ * 
+ * Unless required by applicable law or agreed to in writing, software
+ * distributed under the License is distributed on an "AS IS" BASIS,
+ * WITHOUT WARRANTIES OR CONDITIONS OF ANY KIND, either express or implied.
+ * See the License for the specific language governing permissions and
+ * limitations under the License.
+ */
+
+/* The original from which this derives bore the following: */
+
+/*
+
+   Derby - Class org.apache.derby.impl.sql.compile.NodeFactoryImpl
+
+   Licensed to the Apache Software Foundation (ASF) under one or more
+   contributor license agreements.  See the NOTICE file distributed with
+   this work for additional information regarding copyright ownership.
+   The ASF licenses this file to you under the Apache License, Version 2.0
+   (the "License"); you may not use this file except in compliance with
+   the License.  You may obtain a copy of the License at
+
+      http://www.apache.org/licenses/LICENSE-2.0
+
+   Unless required by applicable law or agreed to in writing, software
+   distributed under the License is distributed on an "AS IS" BASIS,
+   WITHOUT WARRANTIES OR CONDITIONS OF ANY KIND, either express or implied.
+   See the License for the specific language governing permissions and
+   limitations under the License.
+
+ */
+
+package org.cratedb.sql.parser.parser;
+
+import org.cratedb.sql.parser.StandardException;
+
+/**
+    Create new parser AST nodes.
+    <p>
+    There is one of these per parser context, possibly wrapped for higher-level uses.
+ */
+
+public final class NodeFactoryImpl extends NodeFactory
+{
+    private static class ClassInfo {
+        Class clazz;
+
+        ClassInfo(Class clazz) {
+            this.clazz = clazz;
+        }
+
+        // TODO: The Derby version optimized this by caching the
+        // Method. Is that still necessary?
+        Object getNewInstance() throws InstantiationException, IllegalAccessException {
+            return clazz.newInstance();
+        }
+    }
+
+    private final ClassInfo[] nodeCi = new ClassInfo[NodeTypes.FINAL_VALUE+1];
+
+    /**
+     * Get a node that takes no initializer arguments.
+     *
+     * @param nodeType Identifier for the type of node.
+     * @param pc A SQLParserContext
+     *
+     * @return A new QueryTree node.
+     *
+     * @exception StandardException Thrown on error.
+     */
+    public QueryTreeNode getNode(int nodeType, SQLParserContext pc)
+            throws StandardException {
+
+        ClassInfo ci = nodeCi[nodeType];
+
+        Class nodeClass = null;
+        if (ci == null) {
+            String nodeName = nodeName(nodeType);
+
+            try {
+                nodeClass = Class.forName(nodeName);
+            }
+            catch (ClassNotFoundException cnfe) {
+                throw new StandardException(cnfe);
+            }
+
+            ci = new ClassInfo(nodeClass);
+            nodeCi[nodeType] = ci;
+        }
+
+        QueryTreeNode retval = null;
+
+        try {
+            retval = (QueryTreeNode)ci.getNewInstance();
+        }
+        catch (Exception iae) {
+            throw new StandardException(iae);
+        }
+
+        retval.setParserContext(pc);
+        retval.setNodeType(nodeType);
+
+        return retval;
+    }
+
+    /**
+     * Translate a node type from NodeTypes to a class name
+     *
+     * @param nodeType A node type identifier from NodeTypes
+     *
+     * @exception StandardException Thrown on error
+     */
+    protected String nodeName(int nodeType) throws StandardException {
+        switch (nodeType) {
+        case NodeTypes.CURRENT_ROW_LOCATION_NODE:
+            return NodeNames.CURRENT_ROW_LOCATION_NODE_NAME;
+
+        case NodeTypes.GROUP_BY_LIST:
+            return NodeNames.GROUP_BY_LIST_NAME;
+
+        case NodeTypes.ORDER_BY_LIST:
+            return NodeNames.ORDER_BY_LIST_NAME;
+
+        case NodeTypes.PREDICATE_LIST:
+            return NodeNames.PREDICATE_LIST_NAME;
+
+        case NodeTypes.RESULT_COLUMN_LIST:
+            return NodeNames.RESULT_COLUMN_LIST_NAME;
+
+        case NodeTypes.SUBQUERY_LIST:
+            return NodeNames.SUBQUERY_LIST_NAME;
+
+        case NodeTypes.TABLE_ELEMENT_LIST:
+            return NodeNames.TABLE_ELEMENT_LIST_NAME;
+
+        case NodeTypes.UNTYPED_NULL_CONSTANT_NODE:
+            return NodeNames.UNTYPED_NULL_CONSTANT_NODE_NAME;
+
+        case NodeTypes.TABLE_ELEMENT_NODE:
+            return NodeNames.TABLE_ELEMENT_NODE_NAME;
+
+        case NodeTypes.VALUE_NODE_LIST:
+            return NodeNames.VALUE_NODE_LIST_NAME;
+
+        case NodeTypes.ALL_RESULT_COLUMN:
+            return NodeNames.ALL_RESULT_COLUMN_NAME;
+
+        case NodeTypes.GET_CURRENT_CONNECTION_NODE:
+            return NodeNames.GET_CURRENT_CONNECTION_NODE_NAME;
+
+        case NodeTypes.NOP_STATEMENT_NODE:
+            return NodeNames.NOP_STATEMENT_NODE_NAME;
+
+        case NodeTypes.SET_TRANSACTION_ACCESS_NODE:
+            return NodeNames.SET_TRANSACTION_ACCESS_NODE_NAME;
+
+        case NodeTypes.SET_TRANSACTION_ISOLATION_NODE:
+            return NodeNames.SET_TRANSACTION_ISOLATION_NODE_NAME;
+
+        case NodeTypes.CHAR_LENGTH_OPERATOR_NODE:
+            return NodeNames.LENGTH_OPERATOR_NODE_NAME;
+
+            // ISNOTNULL compressed into ISNULL
+        case NodeTypes.IS_NOT_NULL_NODE:
+        case NodeTypes.IS_NULL_NODE:
+            return NodeNames.IS_NULL_NODE_NAME;
+
+        case NodeTypes.NOT_NODE:
+            return NodeNames.NOT_NODE_NAME;
+
+        case NodeTypes.SET_CONFIGURATION_NODE:
+            return NodeNames.SET_CONFIGURATION_NODE_NAME;
+
+        case NodeTypes.SQL_TO_JAVA_VALUE_NODE:
+            return NodeNames.SQL_TO_JAVA_VALUE_NODE_NAME;
+
+        case NodeTypes.TABLE_NAME:
+            return NodeNames.TABLE_NAME_NAME;
+
+        case NodeTypes.GROUP_BY_COLUMN:
+            return NodeNames.GROUP_BY_COLUMN_NAME;
+
+        case NodeTypes.JAVA_TO_SQL_VALUE_NODE:
+            return NodeNames.JAVA_TO_SQL_VALUE_NODE_NAME;
+
+        case NodeTypes.FROM_LIST:
+            return NodeNames.FROM_LIST_NAME;
+
+        case NodeTypes.BOOLEAN_CONSTANT_NODE:
+            return NodeNames.BOOLEAN_CONSTANT_NODE_NAME;
+
+        case NodeTypes.AND_NODE:
+            return NodeNames.AND_NODE_NAME;
+        
+        case NodeTypes.TRIM_OPERATOR_NODE:
+            return NodeNames.TRIM_OPERATOR_NODE_NAME;
+            
+        case NodeTypes.BINARY_EQUALS_OPERATOR_NODE:
+        case NodeTypes.BINARY_GREATER_EQUALS_OPERATOR_NODE:
+        case NodeTypes.BINARY_GREATER_THAN_OPERATOR_NODE:
+        case NodeTypes.BINARY_LESS_EQUALS_OPERATOR_NODE:
+        case NodeTypes.BINARY_LESS_THAN_OPERATOR_NODE:
+        case NodeTypes.BINARY_NOT_EQUALS_OPERATOR_NODE:
+            return NodeNames.BINARY_RELATIONAL_OPERATOR_NODE_NAME;
+
+        case NodeTypes.BINARY_DIV_OPERATOR_NODE:
+        case NodeTypes.BINARY_MINUS_OPERATOR_NODE:
+        case NodeTypes.BINARY_PLUS_OPERATOR_NODE:
+        case NodeTypes.BINARY_TIMES_OPERATOR_NODE:
+        case NodeTypes.BINARY_DIVIDE_OPERATOR_NODE:
+        case NodeTypes.MOD_OPERATOR_NODE:
+            return NodeNames.BINARY_ARITHMETIC_OPERATOR_NODE_NAME;
+
+        case NodeTypes.COALESCE_FUNCTION_NODE:
+            return NodeNames.COALESCE_FUNCTION_NODE_NAME;
+
+        case NodeTypes.CONCATENATION_OPERATOR_NODE:
+            return NodeNames.CONCATENATION_OPERATOR_NODE_NAME;
+
+        case NodeTypes.LIKE_OPERATOR_NODE:
+            return NodeNames.LIKE_OPERATOR_NODE_NAME;
+
+        case NodeTypes.OR_NODE:
+            return NodeNames.OR_NODE_NAME;
+
+        case NodeTypes.BETWEEN_OPERATOR_NODE:
+            return NodeNames.BETWEEN_OPERATOR_NODE_NAME;
+
+        case NodeTypes.CONDITIONAL_NODE:
+            return NodeNames.CONDITIONAL_NODE_NAME;
+
+        case NodeTypes.IN_LIST_OPERATOR_NODE:
+            return NodeNames.IN_LIST_OPERATOR_NODE_NAME;
+
+        case NodeTypes.BIT_CONSTANT_NODE:
+            return NodeNames.BIT_CONSTANT_NODE_NAME;
+
+        case NodeTypes.LONGVARBIT_CONSTANT_NODE:
+        case NodeTypes.VARBIT_CONSTANT_NODE:
+        case NodeTypes.BLOB_CONSTANT_NODE:
+            return NodeNames.VARBIT_CONSTANT_NODE_NAME;
+
+        case NodeTypes.CAST_NODE:
+            return NodeNames.CAST_NODE_NAME;
+
+        case NodeTypes.CHAR_CONSTANT_NODE:
+        case NodeTypes.LONGVARCHAR_CONSTANT_NODE:
+        case NodeTypes.VARCHAR_CONSTANT_NODE:
+        case NodeTypes.CLOB_CONSTANT_NODE:
+            return NodeNames.CHAR_CONSTANT_NODE_NAME;
+
+        case NodeTypes.XML_CONSTANT_NODE:
+            return NodeNames.XML_CONSTANT_NODE_NAME;
+
+        case NodeTypes.COLUMN_REFERENCE:
+            return NodeNames.COLUMN_REFERENCE_NAME;
+
+        case NodeTypes.DROP_INDEX_NODE:
+            return NodeNames.DROP_INDEX_NODE_NAME;
+
+        case NodeTypes.UNARY_BITNOT_OPERATOR_NODE:
+            return NodeNames.UNARY_BIT_OPERATOR_NODE_NAME;
+
+        case NodeTypes.DROP_TRIGGER_NODE:
+            return NodeNames.DROP_TRIGGER_NODE_NAME;
+
+        case NodeTypes.BINARY_BIT_OPERATOR_NODE:
+            return NodeNames.BINARY_BIT_OPERATOR_NODE_NAME;
+
+        case NodeTypes.TINYINT_CONSTANT_NODE:
+        case NodeTypes.SMALLINT_CONSTANT_NODE:
+        case NodeTypes.INT_CONSTANT_NODE:
+        case NodeTypes.LONGINT_CONSTANT_NODE:
+        case NodeTypes.DECIMAL_CONSTANT_NODE:
+        case NodeTypes.DOUBLE_CONSTANT_NODE:
+        case NodeTypes.FLOAT_CONSTANT_NODE:
+            return NodeNames.NUMERIC_CONSTANT_NODE_NAME;
+
+        case NodeTypes.USERTYPE_CONSTANT_NODE:
+            return NodeNames.USERTYPE_CONSTANT_NODE_NAME;
+
+        case NodeTypes.PREDICATE:
+            return NodeNames.PREDICATE_NAME;
+
+        case NodeTypes.RESULT_COLUMN:
+            return NodeNames.RESULT_COLUMN_NAME;
+
+        case NodeTypes.SET_ROLE_NODE:
+            return NodeNames.SET_ROLE_NODE_NAME;
+
+        case NodeTypes.SET_SCHEMA_NODE:
+            return NodeNames.SET_SCHEMA_NODE_NAME;
+
+        case NodeTypes.SIMPLE_STRING_OPERATOR_NODE:
+            return NodeNames.SIMPLE_STRING_OPERATOR_NODE_NAME;
+
+        case NodeTypes.STATIC_CLASS_FIELD_REFERENCE_NODE:
+            return NodeNames.STATIC_CLASS_FIELD_REFERENCE_NODE_NAME;
+
+        case NodeTypes.STATIC_METHOD_CALL_NODE:
+            return NodeNames.STATIC_METHOD_CALL_NODE_NAME;
+
+        case NodeTypes.EXTRACT_OPERATOR_NODE:
+            return NodeNames.EXTRACT_OPERATOR_NODE_NAME;
+
+        case NodeTypes.PARAMETER_NODE:
+            return NodeNames.PARAMETER_NODE_NAME;
+
+        case NodeTypes.DROP_SCHEMA_NODE:
+            return NodeNames.DROP_SCHEMA_NODE_NAME;
+
+        case NodeTypes.DROP_ROLE_NODE:
+            return NodeNames.DROP_ROLE_NODE_NAME;
+
+        case NodeTypes.DROP_TABLE_NODE:
+            return NodeNames.DROP_TABLE_NODE_NAME;
+
+        case NodeTypes.DROP_VIEW_NODE:
+            return NodeNames.DROP_VIEW_NODE_NAME;
+
+        case NodeTypes.DROP_GROUP_NODE:
+            return NodeNames.DROP_GROUP_NODE_NAME;
+            
+        case NodeTypes.GROUP_CONCAT_NODE:
+            return NodeNames.GROUP_CONCAT_NODE_NAME;
+
+        case NodeTypes.SUBQUERY_NODE:
+            return NodeNames.SUBQUERY_NODE_NAME;
+
+        case NodeTypes.BASE_COLUMN_NODE:
+            return NodeNames.BASE_COLUMN_NODE_NAME;
+
+        case NodeTypes.CALL_STATEMENT_NODE:
+            return NodeNames.CALL_STATEMENT_NODE_NAME;
+
+        case NodeTypes.MODIFY_COLUMN_DEFAULT_NODE:
+        case NodeTypes.MODIFY_COLUMN_TYPE_NODE:
+        case NodeTypes.MODIFY_COLUMN_CONSTRAINT_NODE:
+        case NodeTypes.MODIFY_COLUMN_CONSTRAINT_NOT_NULL_NODE:
+        case NodeTypes.DROP_COLUMN_NODE:
+            return NodeNames.MODIFY_COLUMN_NODE_NAME;
+
+        case NodeTypes.NON_STATIC_METHOD_CALL_NODE:
+            return NodeNames.NON_STATIC_METHOD_CALL_NODE_NAME;
+
+        case NodeTypes.CURRENT_OF_NODE:
+            return NodeNames.CURRENT_OF_NODE_NAME;
+
+        case NodeTypes.DEFAULT_NODE:
+            return NodeNames.DEFAULT_NODE_NAME;
+
+        case NodeTypes.DELETE_NODE:
+            return NodeNames.DELETE_NODE_NAME;
+
+        case NodeTypes.UPDATE_NODE:
+            return NodeNames.UPDATE_NODE_NAME;
+
+        case NodeTypes.ORDER_BY_COLUMN:
+            return NodeNames.ORDER_BY_COLUMN_NAME;
+
+        case NodeTypes.ROW_RESULT_SET_NODE:
+            return NodeNames.ROW_RESULT_SET_NODE_NAME;
+
+        case NodeTypes.VIRTUAL_COLUMN_NODE:
+            return NodeNames.VIRTUAL_COLUMN_NODE_NAME;
+
+        case NodeTypes.CURRENT_DATETIME_OPERATOR_NODE:
+            return NodeNames.CURRENT_DATETIME_OPERATOR_NODE_NAME;
+
+        case NodeTypes.USER_NODE:
+        case NodeTypes.CURRENT_USER_NODE:
+        case NodeTypes.SESSION_USER_NODE:
+        case NodeTypes.SYSTEM_USER_NODE:
+        case NodeTypes.CURRENT_ISOLATION_NODE:
+        case NodeTypes.IDENTITY_VAL_NODE:
+        case NodeTypes.CURRENT_SCHEMA_NODE:
+        case NodeTypes.CURRENT_ROLE_NODE:
+            return NodeNames.SPECIAL_FUNCTION_NODE_NAME;
+
+        case NodeTypes.IS_NODE:
+            return NodeNames.IS_NODE_NAME;
+
+        case NodeTypes.LOCK_TABLE_NODE:
+            return NodeNames.LOCK_TABLE_NODE_NAME;
+
+        case NodeTypes.ALTER_TABLE_NODE:
+            return NodeNames.ALTER_TABLE_NODE_NAME;
+
+        case NodeTypes.ALTER_SERVER_NODE:
+            return NodeNames.ALTER_SERVER_NODE_NAME;
+            
+        case NodeTypes.AGGREGATE_NODE:
+            return NodeNames.AGGREGATE_NODE_NAME;
+
+        case NodeTypes.COLUMN_DEFINITION_NODE:
+            return NodeNames.COLUMN_DEFINITION_NODE_NAME;
+
+        case NodeTypes.FK_CONSTRAINT_DEFINITION_NODE:
+            return NodeNames.FK_CONSTRAINT_DEFINITION_NODE_NAME;
+
+        case NodeTypes.FROM_VTI:
+            return NodeNames.FROM_VTI_NAME;
+
+        case NodeTypes.MATERIALIZE_RESULT_SET_NODE:
+            return NodeNames.MATERIALIZE_RESULT_SET_NODE_NAME;
+
+        case NodeTypes.NORMALIZE_RESULT_SET_NODE:
+            return NodeNames.NORMALIZE_RESULT_SET_NODE_NAME;
+
+        case NodeTypes.SCROLL_INSENSITIVE_RESULT_SET_NODE:
+            return NodeNames.SCROLL_INSENSITIVE_RESULT_SET_NODE_NAME;
+
+        case NodeTypes.ORDER_BY_NODE:
+            return NodeNames.ORDER_BY_NODE_NAME;
+
+        case NodeTypes.DISTINCT_NODE:
+            return NodeNames.DISTINCT_NODE_NAME;
+
+        case NodeTypes.LOCATE_FUNCTION_NODE:
+        case NodeTypes.SUBSTRING_OPERATOR_NODE:
+        case NodeTypes.TIMESTAMP_ADD_FN_NODE:
+        case NodeTypes.TIMESTAMP_DIFF_FN_NODE:
+            return NodeNames.TERNARY_OPERATOR_NODE_NAME;
+
+        case NodeTypes.SELECT_NODE:
+            return NodeNames.SELECT_NODE_NAME;
+
+        case NodeTypes.CREATE_VIEW_NODE:
+            return NodeNames.CREATE_VIEW_NODE_NAME;
+
+        case NodeTypes.CONSTRAINT_DEFINITION_NODE:
+            return NodeNames.CONSTRAINT_DEFINITION_NODE_NAME;
+
+        case NodeTypes.NEW_INVOCATION_NODE:
+            return NodeNames.NEW_INVOCATION_NODE_NAME;
+
+        case NodeTypes.CREATE_ROLE_NODE:
+            return NodeNames.CREATE_ROLE_NODE_NAME;
+
+        case NodeTypes.CREATE_SCHEMA_NODE:
+            return NodeNames.CREATE_SCHEMA_NODE_NAME;
+
+        case NodeTypes.FROM_BASE_TABLE:
+            return NodeNames.FROM_BASE_TABLE_NAME;
+
+        case NodeTypes.FROM_SUBQUERY:
+            return NodeNames.FROM_SUBQUERY_NAME;
+
+        case NodeTypes.GROUP_BY_NODE:
+            return NodeNames.GROUP_BY_NODE_NAME;
+
+        case NodeTypes.INSERT_NODE:
+            return NodeNames.INSERT_NODE_NAME;
+
+        case NodeTypes.JOIN_NODE:
+            return NodeNames.JOIN_NODE_NAME;
+
+        case NodeTypes.CREATE_TABLE_NODE:
+            return NodeNames.CREATE_TABLE_NODE_NAME;
+
+        case NodeTypes.RENAME_NODE:
+            return NodeNames.RENAME_NODE_NAME;
+
+        case NodeTypes.UNION_NODE:
+            return NodeNames.UNION_NODE_NAME;
+
+        case NodeTypes.INTERSECT_OR_EXCEPT_NODE:
+            return NodeNames.INTERSECT_OR_EXCEPT_NODE_NAME;
+
+        case NodeTypes.CREATE_TRIGGER_NODE:
+            return NodeNames.CREATE_TRIGGER_NODE_NAME;
+
+        case NodeTypes.HALF_OUTER_JOIN_NODE:
+            return NodeNames.HALF_OUTER_JOIN_NODE_NAME;
+
+        case NodeTypes.FULL_OUTER_JOIN_NODE:
+            return NodeNames.FULL_OUTER_JOIN_NODE_NAME;
+
+        case NodeTypes.EXPLICIT_COLLATE_NODE:
+            return NodeNames.EXPLICIT_COLLATE_NODE_NAME;
+
+        case NodeTypes.CREATE_INDEX_NODE:
+            return NodeNames.CREATE_INDEX_NODE_NAME;
+
+        case NodeTypes.CURSOR_NODE:
+            return NodeNames.CURSOR_NODE_NAME;
+
+        case NodeTypes.HASH_TABLE_NODE:
+            return NodeNames.HASH_TABLE_NODE_NAME;
+
+        case NodeTypes.INDEX_TO_BASE_ROW_NODE:
+            return NodeNames.INDEX_TO_BASE_ROW_NODE_NAME;
+
+        case NodeTypes.CREATE_ALIAS_NODE:
+            return NodeNames.CREATE_ALIAS_NODE_NAME;
+
+        case NodeTypes.PROJECT_RESTRICT_NODE:
+            return NodeNames.PROJECT_RESTRICT_NODE_NAME;
+
+        case NodeTypes.SQL_BOOLEAN_CONSTANT_NODE:
+            return NodeNames.SQL_BOOLEAN_CONSTANT_NODE_NAME;
+
+        case NodeTypes.DROP_ALIAS_NODE:
+            return NodeNames.DROP_ALIAS_NODE_NAME;
+
+        case NodeTypes.TEST_CONSTRAINT_NODE:
+            return NodeNames.TEST_CONSTRAINT_NODE_NAME;
+
+        case NodeTypes.ABSOLUTE_OPERATOR_NODE:
+        case NodeTypes.SQRT_OPERATOR_NODE:
+        case NodeTypes.UNARY_PLUS_OPERATOR_NODE:
+        case NodeTypes.UNARY_MINUS_OPERATOR_NODE:
+            return NodeNames.UNARY_ARITHMETIC_OPERATOR_NODE_NAME;
+
+        case NodeTypes.TRANSACTION_CONTROL_NODE:
+            return NodeNames.TRANSACTION_CONTROL_NODE_NAME;
+
+        case NodeTypes.SAVEPOINT_NODE:
+            return NodeNames.SAVEPOINT_NODE_NAME;
+
+        case NodeTypes.UNARY_DATE_TIMESTAMP_OPERATOR_NODE:
+            return NodeNames.UNARY_DATE_TIMESTAMP_OPERATOR_NODE_NAME;
+
+        case NodeTypes.TIMESTAMP_OPERATOR_NODE:
+            return NodeNames.TIMESTAMP_OPERATOR_NODE_NAME;
+
+        case NodeTypes.OCTET_LENGTH_OPERATOR_NODE:
+            return NodeNames.OCTET_LENGTH_OPERATOR_NODE_NAME;
+
+        case NodeTypes.XML_PARSE_OPERATOR_NODE:
+        case NodeTypes.XML_SERIALIZE_OPERATOR_NODE:
+            return NodeNames.XML_UNARY_OPERATOR_NODE_NAME;
+
+        case NodeTypes.XML_EXISTS_OPERATOR_NODE:
+        case NodeTypes.XML_QUERY_OPERATOR_NODE:
+            return NodeNames.XML_BINARY_OPERATOR_NODE_NAME;
+
+        case NodeTypes.GRANT_NODE:
+            return NodeNames.GRANT_NODE_NAME;
+        case NodeTypes.REVOKE_NODE:
+            return NodeNames.REVOKE_NODE_NAME;
+
+        case NodeTypes.GRANT_ROLE_NODE:
+            return NodeNames.GRANT_ROLE_NODE_NAME;
+
+        case NodeTypes.REVOKE_ROLE_NODE:
+            return NodeNames.REVOKE_ROLE_NODE_NAME;
+
+        case NodeTypes.PRIVILEGE_NODE:
+            return NodeNames.PRIVILEGE_NAME;
+
+        case NodeTypes.TABLE_PRIVILEGES_NODE:
+            return NodeNames.TABLE_PRIVILEGES_NAME;
+
+        case NodeTypes.AGGREGATE_WINDOW_FUNCTION_NODE:
+            return NodeNames.AGGREGATE_WINDOW_FUNCTION_NAME;
+
+        case NodeTypes.ROW_NUMBER_FUNCTION_NODE:
+            return NodeNames.ROW_NUMBER_FUNCTION_NAME;
+
+        case NodeTypes.WINDOW_DEFINITION_NODE:
+            return NodeNames.WINDOW_DEFINITION_NAME;
+
+        case NodeTypes.WINDOW_REFERENCE_NODE:
+            return NodeNames.WINDOW_REFERENCE_NAME;
+
+        case NodeTypes.WINDOW_RESULTSET_NODE:
+            return NodeNames.WINDOW_RESULTSET_NODE_NAME;
+
+        case NodeTypes.GENERATION_CLAUSE_NODE:
+            return NodeNames.GENERATION_CLAUSE_NODE_NAME;
+ 
+        case NodeTypes.ROW_COUNT_NODE:
+            return NodeNames.ROW_COUNT_NODE_NAME;
+
+        case NodeTypes.CREATE_SEQUENCE_NODE:
+            return NodeNames.CREATE_SEQUENCE_NODE_NAME;
+
+        case NodeTypes.DROP_SEQUENCE_NODE:
+            return NodeNames.DROP_SEQUENCE_NODE_NAME;
+
+        case NodeTypes.NEXT_SEQUENCE_NODE:
+            return NodeNames.NEXT_SEQUENCE_NODE_NAME;
+
+        case NodeTypes.CURRENT_SEQUENCE_NODE:
+            return NodeNames.CURRENT_SEQUENCE_NODE_NAME;
+
+        case NodeTypes.EXPLAIN_STATEMENT_NODE:
+            return NodeNames.EXPLAIN_STATEMENT_NODE_NAME;
+
+        case NodeTypes.COPY_STATEMENT_NODE:
+            return NodeNames.COPY_STATEMENT_NODE_NAME;
+
+        case NodeTypes.INDEX_COLUMN:
+            return NodeNames.INDEX_COLUMN_NAME;
+        
+        case NodeTypes.INDEX_COLUMN_LIST:
+            return NodeNames.INDEX_COLUMN_LIST_NAME;
+
+        case NodeTypes.INDEX_HINT_NODE:
+            return NodeNames.INDEX_HINT_NODE_NAME;
+        
+        case NodeTypes.INDEX_HINT_LIST:
+            return NodeNames.INDEX_HINT_LIST_NAME;
+        
+        case NodeTypes.RIGHT_FN_NODE:
+        case NodeTypes.LEFT_FN_NODE:
+            return NodeNames.LEFT_RIGHT_FUNC_OPERATOR_NODE_NAME;
+
+        case NodeTypes.ROW_CTOR_NODE:
+            return NodeNames.ROW_CTOR_NODE_NAME;
+
+        case NodeTypes.ROWS_RESULT_SET_NODE:
+            return NodeNames.ROWS_RESULT_SET_NODE_NAME;
+            
+        case NodeTypes.AT_DROP_INDEX_NODE:
+            return NodeNames.AT_DROP_INDEX_NODE_NAME;
+            
+        case NodeTypes.AT_ADD_INDEX_NODE:
+            return NodeNames.AT_ADD_INDEX_NODE_NAME;
+
+        case NodeTypes.INDEX_CONSTRAINT_NODE:
+            return NodeNames.INDEX_CONSTRAINT_NAME;
+
+        case NodeTypes.AT_RENAME_NODE:
+            return NodeNames.AT_RENAME_NODE_NAME;
+            
+        case NodeTypes.AT_RENAME_COLUMN_NODE:
+            return NodeNames.AT_RENAME_COLUMN_NODE_NAME;
+
+        case NodeTypes.DECLARE_STATEMENT_NODE:
+            return NodeNames.DECLARE_STATEMENT_NODE_NAME;
+
+        case NodeTypes.FETCH_STATEMENT_NODE:
+            return NodeNames.FETCH_STATEMENT_NODE_NAME;
+
+        case NodeTypes.CLOSE_STATEMENT_NODE:
+            return NodeNames.CLOSE_STATEMENT_NODE_NAME;
+
+        case NodeTypes.PREPARE_STATEMENT_NODE:
+            return NodeNames.PREPARE_STATEMENT_NODE_NAME;
+
+        case NodeTypes.EXECUTE_STATEMENT_NODE:
+            return NodeNames.EXECUTE_STATEMENT_NODE_NAME;
+
+        case NodeTypes.DEALLOCATE_STATEMENT_NODE:
+            return NodeNames.DEALLOCATE_STATEMENT_NODE_NAME;
+
+        case NodeTypes.SIMPLE_CASE_NODE:
+            return NodeNames.SIMPLE_CASE_NODE_NAME;
+
+        case NodeTypes.PARTITION_BY_LIST:
+            return NodeNames.PARTITION_BY_LIST_NAME;
+
+        case NodeTypes.PARTITION_BY_COLUMN:
+            return NodeNames.PARTITION_BY_COLUMN_NAME;
+
+        case NodeTypes.NESTED_COLUMN_REFERENCE:
+            return NodeNames.NESTED_COLUMN_REFERENCE_NAME;
+
+        case NodeTypes.SYSTEM_COLUMN_REFERENCE:
+            return NodeNames.SYSTEM_COLUMN_REFERENCE_NAME;
+        case NodeTypes.GENERIC_PROPERTIES:
+            return NodeNames.GENERIC_PROPERTIES_NAME;
+        case NodeTypes.CREATE_ANALYZER_NODE:
+            return NodeNames.CREATE_ANALYZER_NODE_NAME;
+        case NodeTypes.ANALYZER_ELEMENTS:
+            return NodeNames.ANALYZER_ELEMENTS_NAME;
+        case NodeTypes.TOKENIZER_NODE:
+            return NodeNames.TOKENIZER_NODE_NAME;
+        case NodeTypes.TOKEN_FILTER_LIST:
+            return NodeNames.TOKEN_FILTER_LIST_NAME;
+        case NodeTypes.CHAR_FILTER_LIST:
+            return NodeNames.CHAR_FILTER_LIST_NAME;
+        case NodeTypes.NAMED_NODE_WITH_OPTIONAL_PROPERTIES:
+            return NodeNames.NAMED_NODE_WITH_OPTIONAL_PROPERTIES_NAME;
+        default:
+            throw new StandardException("Not implemented");
+        }
+    }
+
+}